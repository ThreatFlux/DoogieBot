<<<<<<< HEAD
from sqlalchemy import Column, String, Boolean, DateTime, Float, func
from sqlalchemy.dialects.sqlite import JSON
=======
from sqlalchemy import Column, String, Boolean, DateTime, func, JSON
>>>>>>> 915e09f5
import uuid

from app.db.base import Base

class LLMConfig(Base):
    """
    Model for storing LLM configuration.
    Each configuration can be independently activated.
    """
    __tablename__ = "llm_config"

    id = Column(String, primary_key=True, default=lambda: str(uuid.uuid4()))
    provider = Column(String, nullable=False)  # Legacy field - kept for backward compatibility
    chat_provider = Column(String, nullable=True)  # New field for chat provider
    embedding_provider = Column(String, nullable=True)  # New field for embedding provider
    model = Column(String, nullable=False)
    embedding_model = Column(String, nullable=False)
    system_prompt = Column(String, nullable=False)
    api_key = Column(String, nullable=True)
    base_url = Column(String, nullable=True)
<<<<<<< HEAD
    temperature = Column(Float, nullable=True, default=0.7)  # Added temperature field
    is_active = Column(Boolean, default=False)
=======
    is_active = Column(Boolean, default=False, index=True)
>>>>>>> 915e09f5
    created_at = Column(DateTime, default=func.now())
    updated_at = Column(DateTime, default=func.now(), onupdate=func.now())
    
    # Additional configuration stored as JSON
<<<<<<< HEAD
    # Can include:
    # - rag_top_k: Number of RAG results to return
    # - reranking_provider: Provider for reranking model
    # - reranking_model: Model to use for reranking
    # - use_reranking: Boolean flag to enable/disable reranking
    # - temperature: (Now a top-level field)
    config = Column(JSON, nullable=True)
=======
    config = Column(JSON, nullable=True)
    
    def __repr__(self):
        return f"<LLMConfig id={self.id}, provider={self.provider}>"
>>>>>>> 915e09f5
<|MERGE_RESOLUTION|>--- conflicted
+++ resolved
@@ -1,9 +1,6 @@
-<<<<<<< HEAD
 from sqlalchemy import Column, String, Boolean, DateTime, Float, func
 from sqlalchemy.dialects.sqlite import JSON
-=======
-from sqlalchemy import Column, String, Boolean, DateTime, func, JSON
->>>>>>> 915e09f5
+
 import uuid
 
 from app.db.base import Base
@@ -24,27 +21,18 @@
     system_prompt = Column(String, nullable=False)
     api_key = Column(String, nullable=True)
     base_url = Column(String, nullable=True)
-<<<<<<< HEAD
     temperature = Column(Float, nullable=True, default=0.7)  # Added temperature field
     is_active = Column(Boolean, default=False)
-=======
-    is_active = Column(Boolean, default=False, index=True)
->>>>>>> 915e09f5
     created_at = Column(DateTime, default=func.now())
     updated_at = Column(DateTime, default=func.now(), onupdate=func.now())
     
     # Additional configuration stored as JSON
-<<<<<<< HEAD
     # Can include:
     # - rag_top_k: Number of RAG results to return
     # - reranking_provider: Provider for reranking model
     # - reranking_model: Model to use for reranking
     # - use_reranking: Boolean flag to enable/disable reranking
     # - temperature: (Now a top-level field)
-    config = Column(JSON, nullable=True)
-=======
-    config = Column(JSON, nullable=True)
-    
+    config = Column(JSON, nullable=True)    
     def __repr__(self):
-        return f"<LLMConfig id={self.id}, provider={self.provider}>"
->>>>>>> 915e09f5
+        return f"<LLMConfig id={self.id}, provider={self.provider}>"